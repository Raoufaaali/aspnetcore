<Project Sdk="Microsoft.NET.Sdk.Web">

  <PropertyGroup>
    <TargetFramework>netcoreapp3.0</TargetFramework>
    <IsTestAssetProject>true</IsTestAssetProject>
  </PropertyGroup>

  <ItemGroup>
    <Reference Include="Microsoft.AspNetCore.Mvc" />
    <Reference Include="Microsoft.AspNetCore.Mvc.NewtonsoftJson" />
    <ProjectReference Include="..\RazorPagesClassLibrary\RazorPagesClassLibrary.csproj" />

    <Reference Include="Microsoft.AspNetCore.Authentication.Cookies" />
    <Reference Include="Microsoft.AspNetCore.Server.IISIntegration" />
    <Reference Include="Microsoft.AspNetCore.Server.Kestrel" />
    <Reference Include="Microsoft.AspNetCore.StaticFiles" />
<<<<<<< HEAD

=======
    <Reference Include="Microsoft.NET.Sdk.Razor" PrivateAssets="All" />
>>>>>>> e22a7d1b
  </ItemGroup>
</Project><|MERGE_RESOLUTION|>--- conflicted
+++ resolved
@@ -1,4 +1,4 @@
-<Project Sdk="Microsoft.NET.Sdk.Web">
+﻿<Project Sdk="Microsoft.NET.Sdk.Web">
 
   <PropertyGroup>
     <TargetFramework>netcoreapp3.0</TargetFramework>
@@ -14,10 +14,6 @@
     <Reference Include="Microsoft.AspNetCore.Server.IISIntegration" />
     <Reference Include="Microsoft.AspNetCore.Server.Kestrel" />
     <Reference Include="Microsoft.AspNetCore.StaticFiles" />
-<<<<<<< HEAD
 
-=======
-    <Reference Include="Microsoft.NET.Sdk.Razor" PrivateAssets="All" />
->>>>>>> e22a7d1b
   </ItemGroup>
 </Project>